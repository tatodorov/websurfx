--- conflicted
+++ resolved
@@ -1,10 +1,6 @@
 [package]
 name = "websurfx"
-<<<<<<< HEAD
 version = "0.19.0"
-=======
-version = "0.18.6"
->>>>>>> 65f5a4ab
 edition = "2021"
 description = "An open-source alternative to Searx that provides clean, ad-free, and organic results with incredible speed while keeping privacy and security in mind."
 repository = "https://github.com/neon-mmd/websurfx"
@@ -14,11 +10,7 @@
 reqwest = {version="0.11.20",features=["json"]}
 tokio = {version="1.32.0",features=["full"]}
 serde = {version="1.0.188",features=["derive"]}
-<<<<<<< HEAD
 handlebars = { version = "4.4.0", features = ["dir_source"] }
-=======
-handlebars = { version = "4.3.7", features = ["dir_source"] }
->>>>>>> 65f5a4ab
 scraper = {version="0.17.1"}
 actix-web = {version="4.4.0", features = ["cookies"]}
 actix-files = {version="0.6.2"}
