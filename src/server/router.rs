//! This module provides the functionality to handle different routes of the `websurfx`
//! meta search engine website and provide appropriate response to each route/page
//! when requested.

use crate::{
    config::parser::Config,
    handler::{file_path, FileType},
};
use actix_web::{get, web, HttpRequest, HttpResponse};
use std::fs::read_to_string;

/// Handles the route of index page or main page of the `websurfx` meta search engine website.
#[get("/")]
pub async fn index(config: web::Data<Config>) -> Result<HttpResponse, Box<dyn std::error::Error>> {
    Ok(HttpResponse::Ok()
        .content_type("text/html; charset=utf-8")
        .body(
            crate::templates::views::index::index(
                &config.style.colorscheme,
                &config.style.theme,
                &config.style.animation,
            )
            .0,
        ))
}

/// Handles the route of any other accessed route/page which is not provided by the
/// website essentially the 404 error page.
pub async fn not_found(
    config: web::Data<Config>,
) -> Result<HttpResponse, Box<dyn std::error::Error>> {
    Ok(HttpResponse::Ok()
        .content_type("text/html; charset=utf-8")
        .body(
            crate::templates::views::not_found::not_found(
                &config.style.colorscheme,
                &config.style.theme,
                &config.style.animation,
            )
            .0,
        ))
}

/// Handles the route of robots.txt page of the `websurfx` meta search engine website.
#[get("/robots.txt")]
pub async fn robots_data(_req: HttpRequest) -> Result<HttpResponse, Box<dyn std::error::Error>> {
    let page_content: String =
        read_to_string(format!("{}/robots.txt", file_path(FileType::Theme)?))?;
    Ok(HttpResponse::Ok()
        .content_type("text/plain; charset=ascii")
        .body(page_content))
}

/// Handles the route of about page of the `websurfx` meta search engine website.
#[get("/about")]
pub async fn about(config: web::Data<Config>) -> Result<HttpResponse, Box<dyn std::error::Error>> {
    Ok(HttpResponse::Ok()
        .content_type("text/html; charset=utf-8")
        .body(
            crate::templates::views::about::about(
                &config.style.colorscheme,
                &config.style.theme,
                &config.style.animation,
            )
            .0,
        ))
}

/// Handles the route of settings page of the `websurfx` meta search engine website.
#[get("/settings")]
pub async fn settings(
    config: web::Data<Config>,
) -> Result<HttpResponse, Box<dyn std::error::Error>> {
<<<<<<< HEAD
    Ok(HttpResponse::Ok().body(
        crate::templates::views::settings::settings(
            config.safe_search,
            &config.style.colorscheme,
            &config.style.theme,
            &config.style.animation,
            &config.upstream_search_engines,
        )?
        .0,
    ))
=======
    Ok(HttpResponse::Ok()
        .content_type("text/html; charset=utf-8")
        .body(
            crate::templates::views::settings::settings(
                &config.style.colorscheme,
                &config.style.theme,
                &config.style.animation,
                &config
                    .upstream_search_engines
                    .keys()
                    .collect::<Vec<&String>>(),
            )?
            .0,
        ))
>>>>>>> 9f5213cf
}<|MERGE_RESOLUTION|>--- conflicted
+++ resolved
@@ -71,8 +71,9 @@
 pub async fn settings(
     config: web::Data<Config>,
 ) -> Result<HttpResponse, Box<dyn std::error::Error>> {
-<<<<<<< HEAD
-    Ok(HttpResponse::Ok().body(
+    Ok(HttpResponse::Ok()
+      .content_type("text/html; charset=utf-8")
+      .body(
         crate::templates::views::settings::settings(
             config.safe_search,
             &config.style.colorscheme,
@@ -82,20 +83,4 @@
         )?
         .0,
     ))
-=======
-    Ok(HttpResponse::Ok()
-        .content_type("text/html; charset=utf-8")
-        .body(
-            crate::templates::views::settings::settings(
-                &config.style.colorscheme,
-                &config.style.theme,
-                &config.style.animation,
-                &config
-                    .upstream_search_engines
-                    .keys()
-                    .collect::<Vec<&String>>(),
-            )?
-            .0,
-        ))
->>>>>>> 9f5213cf
 }