--- conflicted
+++ resolved
@@ -10,13 +10,7 @@
 /// upstream search engines before aggregating it.It derives the Clone trait which is needed
 /// to write idiomatic rust using `Iterators`.
 /// (href url in html in simple words).
-<<<<<<< HEAD
 #[derive(Clone, Serialize, Deserialize)]
-=======
-/// * `description` - The description of the search result.
-/// * `engine` - The names of the upstream engines from which this results were provided.
-#[derive(Clone, Serialize, Deserialize, Debug)]
->>>>>>> 61eaa471
 #[serde(rename_all = "camelCase")]
 pub struct SearchResult {
     /// The title of the search result.
@@ -25,12 +19,8 @@
     pub url: String,
     /// The description of the search result.
     pub description: String,
-<<<<<<< HEAD
     /// The names of the upstream engines from which this results were provided.
-    pub engine: Vec<String>,
-=======
     pub engine: SmallVec<[String; 0]>,
->>>>>>> 61eaa471
 }
 
 impl SearchResult {
@@ -71,12 +61,8 @@
     }
 }
 
-<<<<<<< HEAD
 /// A named struct that stores the error info related to the upstream search engines.
-#[derive(Serialize, Deserialize)]
-=======
 #[derive(Serialize, Deserialize, Clone)]
->>>>>>> 61eaa471
 pub struct EngineErrorInfo {
     /// It stores the error type which occured while fetching the result from a particular search
     /// engine.
@@ -89,7 +75,6 @@
 }
 
 impl EngineErrorInfo {
-<<<<<<< HEAD
     /// Constructs a new `SearchResult` with the given arguments needed for the struct.
     ///
     /// # Arguments
@@ -97,10 +82,7 @@
     /// * `error` - It takes the error type which occured while fetching the result from a particular
     /// search engine.
     /// * `engine` - It takes the name of the engine that failed to provide the requested search results.
-    pub fn new(error: &EngineError, engine: String) -> Self {
-=======
     pub fn new(error: &EngineError, engine: &str) -> Self {
->>>>>>> 61eaa471
         Self {
             error: match error {
                 EngineError::RequestError => "RequestError".to_owned(),
@@ -120,17 +102,7 @@
 /// A named struct to store, serialize, deserialize the all the search results scraped and
 /// aggregated from the upstream search engines.
 /// `SearchResult` structs.
-<<<<<<< HEAD
-#[derive(Serialize, Deserialize)]
-=======
-/// * `page_query` - Stores the current pages search query `q` provided in the search url.
-/// * `style` - Stores the theming options for the website.
-/// * `engine_errors_info` - Stores the information on which engines failed with their engine name
-/// and the type of error that caused it.
-/// * `empty_result_set` - Stores a boolean which indicates that no engines gave a result for the
-/// given search query.
 #[derive(Serialize, Deserialize, Default)]
->>>>>>> 61eaa471
 #[serde(rename_all = "camelCase")]
 pub struct SearchResults {
     /// Stores the individual serializable `SearchResult` struct into a vector of
@@ -142,7 +114,13 @@
     /// Stores the information on which engines failed with their engine name
     /// and the type of error that caused it.
     pub engine_errors_info: Vec<EngineErrorInfo>,
+    /// Stores the flag option which holds the check value that the following 
+    /// search query was disallowed when the safe search level set to 4 and it 
+    /// was present in the `Blocklist` file.
     pub disallowed: bool,
+    /// Stores the flag option which holds the check value that the following 
+    /// search query was filtered when the safe search level set to 3 and it 
+    /// was present in the `Blocklist` file.
     pub filtered: bool,
 }
 
